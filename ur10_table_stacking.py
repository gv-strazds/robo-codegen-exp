# SPDX-FileCopyrightText: Copyright (c) 2021-2025 NVIDIA CORPORATION & AFFILIATES. All rights reserved.
# SPDX-License-Identifier: Apache-2.0
#
# Licensed under the Apache License, Version 2.0 (the "License");
# you may not use this file except in compliance with the License.
# You may obtain a copy of the License at
#
# http://www.apache.org/licenses/LICENSE-2.0
#
# Unless required by applicable law or agreed to in writing, software
# distributed under the License is distributed on an "AS IS" BASIS,
# WITHOUT WARRANTIES OR CONDITIONS OF ANY KIND, either express or implied.
# See the License for the specific language governing permissions and
# limitations under the License.

import numpy as np
from typing import List, Optional
<<<<<<< HEAD
from collections import namedtuple
import argparse
=======
>>>>>>> d399421e

from isaacsim import SimulationApp

simulation_app = SimulationApp({"headless": False})

import carb
import omni.log

from isaacsim.cortex.framework.cortex_utils import get_assets_root_path_or_die

from isaacsim.core.api import World
from isaacsim.core.api.scenes.scene import Scene
from isaacsim.core.utils.stage import add_reference_to_stage, get_stage_units
import isaacsim.robot.manipulators.controllers as manipulators_controllers
# from isaacsim.robot.manipulators.examples.universal_robots.controllers import StackingController
from isaacsim.robot.manipulators.examples.universal_robots.controllers.pick_place_controller import PickPlaceController
from isaacsim.robot.manipulators.grippers import SurfaceGripper
from isaacsim.core.prims import SingleArticulation

from table_setup import setup_two_tables #, random_bottle_spawn_transform

from task_stacking import UR10MultiPickPlace
class TableTask2(UR10MultiPickPlace):
    """Task using UR10 robot to pick-place multiple cubes.

    Args:
        name (str, optional): Task name identifier. Should be unique if added to the World. Defaults to "bin_filling".
    """

    def __init__(self,
                name: str = "table_task_2",
                initial_positions=np.array([[0.4, 0.3, 0.03], [0.45, 0.6, 0.03]]) / get_stage_units(),
                initial_orientations=None,
                obj_size: Optional[np.ndarray] = np.array([0.0515, 0.0515, 0.0515]) / get_stage_units(),
                stack_target_position: Optional[np.ndarray] = None,
                offset: Optional[np.ndarray] = None,
        ) -> None:
        super().__init__(
            task_name= name,
            initial_positions=initial_positions,
            initial_orientations=initial_orientations,
            stack_target_position=stack_target_position,
            obj_size=obj_size,
            offset=offset,
            )

        self._packing_bin = None
        self._assets_root_path = get_assets_root_path_or_die()
        if self._assets_root_path is None:
            carb.log_error("Could not find Isaac Sim assets folder")
            return
        # self._bottle_asset_paths = [
        #     self._assets_root_path + "/Isaac/Props/Flip_Stack/large_corner_bracket_physics.usd",
        #     self._assets_root_path + "/Isaac/Props/Flip_Stack/screw_95_physics.usd",
        #     self._assets_root_path + "/Isaac/Props/Flip_Stack/screw_99_physics.usd",
        #     self._assets_root_path + "/Isaac/Props/Flip_Stack/small_corner_bracket_physics.usd",
        #     self._assets_root_path + "/Isaac/Props/Flip_Stack/t_connector_physics.usd",
        # ]
        omni.log.warn(f"TableTask init stack_target_position={self._stack_target_position}")
        return

    def setup_table(self, scene: Scene) -> None:
        setup_two_tables(scene, self._assets_root_path)


class TableTask3(UR10MultiPickPlace):
    """Task using UR10 robot to pick-place multiple cubes.

    Args:
        name (str, optional): Task name identifier. Should be unique if added to the World. Defaults to "bin_filling".
    """

    def __init__(self,
                name: str = "table_task_3",
                initial_positions=np.array([[0.4, 0.3, 0.03], [0.45, 0.6, 0.03]]) / get_stage_units(),
                initial_orientations=None,
                obj_size: Optional[np.ndarray] = np.array([0.0515, 0.0515, 0.0515]) / get_stage_units(),
                stack_target_position: Optional[np.ndarray] = None,
                offset: Optional[np.ndarray] = None,
        ) -> None:
        super().__init__(
            task_name= name,
            initial_positions=initial_positions,
            initial_orientations=initial_orientations,
            stack_target_position=stack_target_position,
            obj_size=obj_size,
            offset=offset,
            )

        self._packing_bin = None
        self._assets_root_path = get_assets_root_path_or_die()
        if self._assets_root_path is None:
            carb.log_error("Could not find Isaac Sim assets folder")
            return
        omni.log.warn(f"TableTask init stack_target_position={self._stack_target_position}")
        return

    def setup_table(self, scene: Scene) -> None:
        setup_two_tables(scene, self._assets_root_path)


<<<<<<< HEAD
# Parse command-line arguments
parser = argparse.ArgumentParser(description="Choose the task to run.")
parser.add_argument("--task", choices=["TableTask2", "TableTask3"], default="TableTask3", help="Specify the task to run: TableTask2 or TableTask3.")
args = parser.parse_args()

=======
CUBE_SIZE_X = 0.0515
CUBE_SIZE_Y = 0.0515
CUBE_SIZE_Z = 0.0515
CUBE_POS_Z = CUBE_SIZE_Z/2
>>>>>>> d399421e

my_world = World(stage_units_in_meters=1.0)
cube_size = np.array([CUBE_SIZE_X, CUBE_SIZE_Y, CUBE_SIZE_Z]) / get_stage_units()
cube_initial_positions = np.array([[0.4, 0.3+i*(CUBE_SIZE_Y+0.01), CUBE_POS_Z] for i in range(7)]) / get_stage_units()
stack_target_position = np.array([0.4, 0.8, cube_size[2] / 2.0])
stack_target_position[0] = stack_target_position[0] / get_stage_units()
stack_target_position[1] = stack_target_position[1] / get_stage_units()

<<<<<<< HEAD
# Choose the task based on the command-line argument
if args.task == "TableTask2":
    my_task = TableTask2(
        initial_positions=cube_initial_positions,
        obj_size=cube_size,
        stack_target_position=stack_target_position)
else:
    my_task = TableTask3(
        obj_size=cube_size,
        stack_target_position=stack_target_position)

=======
# Define bin constants
UR_X_COORD_0 = 1.0
UR_Y_COORD_0 = -0.3
BIN_X_COORD = 0.48 - 0.3 - UR_X_COORD_0
BIN_Y_COORD = 0.115 - UR_Y_COORD_0
BIN_SIZE = [0.5, 0.8, 0.05]
BIN_SCALE = [1.5, 1.5, 0.5]

bin_width = BIN_SIZE[0] * BIN_SCALE[0]
bin_height = BIN_SIZE[1] * BIN_SCALE[1]

min_x = BIN_X_COORD - bin_width / 2
max_x = BIN_X_COORD + bin_width / 2
min_y = BIN_Y_COORD - bin_height / 2
max_y = BIN_Y_COORD + bin_height / 2

# Create a 3x3 grid of cube positions
x_coords = np.linspace(min_x + CUBE_SIZE_X, max_x - CUBE_SIZE_X, 3)
y_coords = np.linspace(min_y + CUBE_SIZE_Y, max_y - CUBE_SIZE_Y, 3)

new_cube_initial_positions = []
for x in x_coords:
    for y in y_coords:
        new_cube_initial_positions.append([x, y, CUBE_POS_Z])

new_cube_initial_positions = np.array(new_cube_initial_positions) / get_stage_units()

my_task = TableTask3(
    obj_size=cube_size,
    initial_positions=new_cube_initial_positions,
    stack_target_position=stack_target_position)
>>>>>>> d399421e
my_world.add_task(my_task)
my_world.reset()
robot_name = my_task.get_params()["robot_name"]["value"]
my_ur10 = my_world.scene.get_object(robot_name)

STACKING_CONTROLLER_NAME = "ur10_stacking_controller"
pick_place_controller=PickPlaceController(
    name=STACKING_CONTROLLER_NAME + "_pick_place_controller",
    gripper=my_ur10.gripper,robot_articulation=my_ur10,
    events_dt=[
        1.0/125,  #0.008,  # Move above obj
        1.0/100,  #0.01,   # Down  (slower: 1.0/200,  #0.005)
        1.0/10,   #0.1,    # Wait for inertia to settle
        1.0/4,    #0.25,   # Close gripper
        1.0/50,   #0.02,   # Lift
        1.0/200,  #0.005,  # Move above target
        1.0/100,  #0.01,   # Down
        1.0,      #1.0,    # Release gripper
        1.0/50,   #0.02,   # Move up
        1.0/2,  #0.08    # ? (begin to) Return to start pos
    ]
)
my_controller = manipulators_controllers.StackingController(
            name=STACKING_CONTROLLER_NAME,
            pick_place_controller=pick_place_controller,
            picking_order_cube_names=my_task.get_obj_names(),
            robot_observation_name=robot_name,
        )
# StackingController(
#     name="stacking_controller",
#     gripper=my_ur10.gripper,
#     robot_articulation=my_ur10,
#     picking_order_cube_names=my_task.get_cube_names(),
#     robot_observation_name=robot_name,
# )
articulation_controller = my_ur10.get_articulation_controller()

i = 0
reset_needed = False
while simulation_app.is_running():
    my_world.step(render=True)
    if my_world.is_stopped() and not reset_needed:
        reset_needed = True
    if my_world.is_playing():
        if reset_needed:
            my_world.reset()
            my_controller.reset()
            reset_needed = False
        observations = my_world.get_observations()
        actions = my_controller.forward(observations=observations, end_effector_offset=np.array([0.0, 0.0, 0.02]))
        articulation_controller.apply_action(actions)

simulation_app.close()<|MERGE_RESOLUTION|>--- conflicted
+++ resolved
@@ -15,11 +15,6 @@
 
 import numpy as np
 from typing import List, Optional
-<<<<<<< HEAD
-from collections import namedtuple
-import argparse
-=======
->>>>>>> d399421e
 
 from isaacsim import SimulationApp
 
@@ -121,18 +116,15 @@
         setup_two_tables(scene, self._assets_root_path)
 
 
-<<<<<<< HEAD
 # Parse command-line arguments
 parser = argparse.ArgumentParser(description="Choose the task to run.")
 parser.add_argument("--task", choices=["TableTask2", "TableTask3"], default="TableTask3", help="Specify the task to run: TableTask2 or TableTask3.")
 args = parser.parse_args()
 
-=======
 CUBE_SIZE_X = 0.0515
 CUBE_SIZE_Y = 0.0515
 CUBE_SIZE_Z = 0.0515
 CUBE_POS_Z = CUBE_SIZE_Z/2
->>>>>>> d399421e
 
 my_world = World(stage_units_in_meters=1.0)
 cube_size = np.array([CUBE_SIZE_X, CUBE_SIZE_Y, CUBE_SIZE_Z]) / get_stage_units()
@@ -141,7 +133,33 @@
 stack_target_position[0] = stack_target_position[0] / get_stage_units()
 stack_target_position[1] = stack_target_position[1] / get_stage_units()
 
-<<<<<<< HEAD
+# Define bin constants
+UR_X_COORD_0 = 1.0
+UR_Y_COORD_0 = -0.3
+BIN_X_COORD = 0.48 - 0.3 - UR_X_COORD_0
+BIN_Y_COORD = 0.115 - UR_Y_COORD_0
+BIN_SIZE = [0.5, 0.8, 0.05]
+BIN_SCALE = [1.5, 1.5, 0.5]
+
+bin_width = BIN_SIZE[0] * BIN_SCALE[0]
+bin_height = BIN_SIZE[1] * BIN_SCALE[1]
+
+min_x = BIN_X_COORD - bin_width / 2
+max_x = BIN_X_COORD + bin_width / 2
+min_y = BIN_Y_COORD - bin_height / 2
+max_y = BIN_Y_COORD + bin_height / 2
+
+# Create a 3x3 grid of cube positions
+x_coords = np.linspace(min_x + CUBE_SIZE_X, max_x - CUBE_SIZE_X, 3)
+y_coords = np.linspace(min_y + CUBE_SIZE_Y, max_y - CUBE_SIZE_Y, 3)
+
+new_cube_initial_positions = []
+for x in x_coords:
+    for y in y_coords:
+        new_cube_initial_positions.append([x, y, CUBE_POS_Z])
+
+new_cube_initial_positions = np.array(new_cube_initial_positions) / get_stage_units()
+
 # Choose the task based on the command-line argument
 if args.task == "TableTask2":
     my_task = TableTask2(
@@ -151,41 +169,9 @@
 else:
     my_task = TableTask3(
         obj_size=cube_size,
+        initial_positions=new_cube_initial_positions,
         stack_target_position=stack_target_position)
 
-=======
-# Define bin constants
-UR_X_COORD_0 = 1.0
-UR_Y_COORD_0 = -0.3
-BIN_X_COORD = 0.48 - 0.3 - UR_X_COORD_0
-BIN_Y_COORD = 0.115 - UR_Y_COORD_0
-BIN_SIZE = [0.5, 0.8, 0.05]
-BIN_SCALE = [1.5, 1.5, 0.5]
-
-bin_width = BIN_SIZE[0] * BIN_SCALE[0]
-bin_height = BIN_SIZE[1] * BIN_SCALE[1]
-
-min_x = BIN_X_COORD - bin_width / 2
-max_x = BIN_X_COORD + bin_width / 2
-min_y = BIN_Y_COORD - bin_height / 2
-max_y = BIN_Y_COORD + bin_height / 2
-
-# Create a 3x3 grid of cube positions
-x_coords = np.linspace(min_x + CUBE_SIZE_X, max_x - CUBE_SIZE_X, 3)
-y_coords = np.linspace(min_y + CUBE_SIZE_Y, max_y - CUBE_SIZE_Y, 3)
-
-new_cube_initial_positions = []
-for x in x_coords:
-    for y in y_coords:
-        new_cube_initial_positions.append([x, y, CUBE_POS_Z])
-
-new_cube_initial_positions = np.array(new_cube_initial_positions) / get_stage_units()
-
-my_task = TableTask3(
-    obj_size=cube_size,
-    initial_positions=new_cube_initial_positions,
-    stack_target_position=stack_target_position)
->>>>>>> d399421e
 my_world.add_task(my_task)
 my_world.reset()
 robot_name = my_task.get_params()["robot_name"]["value"]
