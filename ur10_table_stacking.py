--- conflicted
+++ resolved
@@ -15,228 +15,6 @@
 
 import argparse
 import numpy as np
-<<<<<<< HEAD
-from typing import List, Optional
-
-from isaacsim import SimulationApp
-
-simulation_app = SimulationApp({"headless": False})
-
-import carb
-import omni.log
-
-from isaacsim.cortex.framework.cortex_utils import get_assets_root_path_or_die
-
-from isaacsim.core.api import World
-from isaacsim.core.api.scenes.scene import Scene
-from isaacsim.core.utils.stage import add_reference_to_stage, get_stage_units
-import isaacsim.robot.manipulators.controllers as manipulators_controllers
-# from isaacsim.robot.manipulators.examples.universal_robots.controllers import StackingController
-from isaacsim.robot.manipulators.examples.universal_robots.controllers.pick_place_controller import PickPlaceController
-from isaacsim.robot.manipulators.grippers import SurfaceGripper
-from isaacsim.core.prims import SingleArticulation
-
-from table_setup import setup_two_tables #, random_bottle_spawn_transform
-
-from task_stacking import UR10MultiPickPlace
-class TableTask2(UR10MultiPickPlace):
-    """Task using UR10 robot to pick-place multiple cubes.
-
-    Args:
-        name (str, optional): Task name identifier. Should be unique if added to the World. Defaults to "bin_filling".
-    """
-
-    def __init__(self,
-                name: str = "table_task_2",
-                initial_positions=np.array([[0.4, 0.3, 0.03], [0.45, 0.6, 0.03]]) / get_stage_units(),
-                initial_orientations=None,
-                obj_size: Optional[np.ndarray] = np.array([0.0515, 0.0515, 0.0515]) / get_stage_units(),
-                stack_target_position: Optional[np.ndarray] = None,
-                offset: Optional[np.ndarray] = None,
-        ) -> None:
-        super().__init__(
-            task_name= name,
-            initial_positions=initial_positions,
-            initial_orientations=initial_orientations,
-            stack_target_position=stack_target_position,
-            obj_size=obj_size,
-            offset=offset,
-            )
-
-        self._packing_bin = None
-        self._assets_root_path = get_assets_root_path_or_die()
-        if self._assets_root_path is None:
-            carb.log_error("Could not find Isaac Sim assets folder")
-            return
-        # self._bottle_asset_paths = [
-        #     self._assets_root_path + "/Isaac/Props/Flip_Stack/large_corner_bracket_physics.usd",
-        #     self._assets_root_path + "/Isaac/Props/Flip_Stack/screw_95_physics.usd",
-        #     self._assets_root_path + "/Isaac/Props/Flip_Stack/screw_99_physics.usd",
-        #     self._assets_root_path + "/Isaac/Props/Flip_Stack/small_corner_bracket_physics.usd",
-        #     self._assets_root_path + "/Isaac/Props/Flip_Stack/t_connector_physics.usd",
-        # ]
-        omni.log.warn(f"TableTask init stack_target_position={self._stack_target_position}")
-        return
-
-    def setup_table(self, scene: Scene) -> None:
-        setup_two_tables(scene, self._assets_root_path)
-
-
-class TableTask3(UR10MultiPickPlace):
-    """Task using UR10 robot to pick-place multiple cubes.
-
-    Args:
-        name (str, optional): Task name identifier. Should be unique if added to the World. Defaults to "bin_filling".
-    """
-
-    def __init__(self,
-                name: str = "table_task_3",
-                initial_positions=np.array([[0.4, 0.3, 0.03], [0.45, 0.6, 0.03]]) / get_stage_units(),
-                initial_orientations=None,
-                obj_size: Optional[np.ndarray] = np.array([0.0515, 0.0515, 0.0515]) / get_stage_units(),
-                stack_target_position: Optional[np.ndarray] = None,
-                offset: Optional[np.ndarray] = None,
-        ) -> None:
-        super().__init__(
-            task_name= name,
-            initial_positions=initial_positions,
-            initial_orientations=initial_orientations,
-            stack_target_position=stack_target_position,
-            obj_size=obj_size,
-            offset=offset,
-            )
-
-        self._packing_bin = None
-        self._assets_root_path = get_assets_root_path_or_die()
-        if self._assets_root_path is None:
-            carb.log_error("Could not find Isaac Sim assets folder")
-            return
-        omni.log.warn(f"TableTask init stack_target_position={self._stack_target_position}")
-        return
-
-    def setup_table(self, scene: Scene) -> None:
-        setup_two_tables(scene, self._assets_root_path)
-
-
-# Parse command-line arguments
-parser = argparse.ArgumentParser(description="Choose the task to run.")
-parser.add_argument("--task", choices=["TableTask2", "TableTask3"], default="TableTask3", help="Specify the task to run: TableTask2 or TableTask3.")
-args = parser.parse_args()
-
-CUBE_SIZE_X = 0.0515
-CUBE_SIZE_Y = 0.0515
-CUBE_SIZE_Z = 0.0515
-CUBE_POS_Z = CUBE_SIZE_Z/2
-
-my_world = World(stage_units_in_meters=1.0)
-cube_size = np.array([CUBE_SIZE_X, CUBE_SIZE_Y, CUBE_SIZE_Z]) / get_stage_units()
-cube_initial_positions = np.array([[0.4, 0.3+i*(CUBE_SIZE_Y+0.01), CUBE_POS_Z] for i in range(7)]) / get_stage_units()
-stack_target_position = np.array([0.4, 0.8, cube_size[2] / 2.0])
-stack_target_position[0] = stack_target_position[0] / get_stage_units()
-stack_target_position[1] = stack_target_position[1] / get_stage_units()
-
-# Define bin constants
-UR_X_COORD_0 = 1.0
-UR_Y_COORD_0 = -0.3
-BIN_X_COORD = 0.48 - 0.3 - UR_X_COORD_0
-BIN_Y_COORD = 0.115 - UR_Y_COORD_0
-BIN_SIZE = [0.5, 0.8, 0.05]
-BIN_SCALE = [1.5, 1.5, 0.5]
-
-bin_width = BIN_SIZE[0] * BIN_SCALE[0]
-bin_height = BIN_SIZE[1] * BIN_SCALE[1]
-
-min_x = BIN_X_COORD - bin_width / 2
-max_x = BIN_X_COORD + bin_width / 2
-min_y = BIN_Y_COORD - bin_height / 2
-max_y = BIN_Y_COORD + bin_height / 2
-
-# Create a 3x3 grid of cube positions
-x_coords = np.linspace(min_x + CUBE_SIZE_X, max_x - CUBE_SIZE_X, 3)
-y_coords = np.linspace(min_y + CUBE_SIZE_Y, max_y - CUBE_SIZE_Y, 3)
-
-new_cube_initial_positions = []
-for x in x_coords:
-    for y in y_coords:
-        new_cube_initial_positions.append([x, y, CUBE_POS_Z])
-
-new_cube_initial_positions = np.array(new_cube_initial_positions) / get_stage_units()
-
-# Choose the task based on the command-line argument
-if args.task == "TableTask2":
-    my_task = TableTask2(
-        initial_positions=cube_initial_positions,
-        obj_size=cube_size,
-        stack_target_position=stack_target_position)
-else:
-    my_task = TableTask3(
-        obj_size=cube_size,
-        initial_positions=new_cube_initial_positions,
-        stack_target_position=stack_target_position)
-
-my_world.add_task(my_task)
-my_world.reset()
-robot_name = my_task.get_params()["robot_name"]["value"]
-my_ur10 = my_world.scene.get_object(robot_name)
-
-STACKING_CONTROLLER_NAME = "ur10_stacking_controller"
-pick_place_controller=PickPlaceController(
-    name=STACKING_CONTROLLER_NAME + "_pick_place_controller",
-    gripper=my_ur10.gripper,robot_articulation=my_ur10,
-    events_dt=[
-        1.0/125,  #0.008,  # Move above obj
-        1.0/100,  #0.01,   # Down  (slower: 1.0/200,  #0.005)
-        1.0/10,   #0.1,    # Wait for inertia to settle
-        1.0/4,    #0.25,   # Close gripper
-        1.0/50,   #0.02,   # Lift
-        1.0/200,  #0.005,  # Move above target
-        1.0/100,  #0.01,   # Down
-        1.0,      #1.0,    # Release gripper
-        1.0/50,   #0.02,   # Move up
-        1.0/2,  #0.08    # ? (begin to) Return to start pos
-    ]
-)
-my_controller = manipulators_controllers.StackingController(
-            name=STACKING_CONTROLLER_NAME,
-            pick_place_controller=pick_place_controller,
-            picking_order_cube_names=my_task.get_obj_names(),
-            robot_observation_name=robot_name,
-        )
-# StackingController(
-#     name="stacking_controller",
-#     gripper=my_ur10.gripper,
-#     robot_articulation=my_ur10,
-#     picking_order_cube_names=my_task.get_cube_names(),
-#     robot_observation_name=robot_name,
-# )
-articulation_controller = my_ur10.get_articulation_controller()
-
-i = 0
-reset_needed = False
-while simulation_app.is_running():
-    my_world.step(render=True)
-    if my_world.is_stopped() and not reset_needed:
-        reset_needed = True
-    if my_world.is_playing():
-        if reset_needed:
-            my_world.reset()
-            my_controller.reset()
-            reset_needed = False
-        observations = my_world.get_observations()
-        _picking_order_cube_names = my_controller._picking_order_cube_names
-        _current_cube = my_controller._current_cube
-        omni.log.warn(f"" \
-            f'picking_position={observations[_picking_order_cube_names[_current_cube]]["position"]}\n'\
-            f'placing_position={observations[_picking_order_cube_names[_current_cube]]["target_position"]}\n'\
-            f'end_effector_position={observations[robot_name]["end_effector_position"]}\n')
-            # end_effector_offset=end_effector_offset,
-
-
-        actions = my_controller.forward(observations=observations, end_effector_offset=np.array([0.0, 0.0, 0.02]))
-        articulation_controller.apply_action(actions)
-
-simulation_app.close()
-=======
 from typing import Optional
  
 
@@ -319,5 +97,4 @@
 
 
 if __name__ == "__main__":
-    main()
->>>>>>> 28bf2809
+    main()